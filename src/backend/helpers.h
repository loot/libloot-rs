/*  LOOT

    A load order optimisation tool for Oblivion, Skyrim, Fallout 3 and
    Fallout: New Vegas.

    Copyright (C) 2012-2014    WrinklyNinja

    This file is part of LOOT.

    LOOT is free software: you can redistribute
    it and/or modify it under the terms of the GNU General Public License
    as published by the Free Software Foundation, either version 3 of
    the License, or (at your option) any later version.

    LOOT is distributed in the hope that it will
    be useful, but WITHOUT ANY WARRANTY; without even the implied warranty of
    MERCHANTABILITY or FITNESS FOR A PARTICULAR PURPOSE.  See the
    GNU General Public License for more details.

    You should have received a copy of the GNU General Public License
    along with LOOT.  If not, see
    <http://www.gnu.org/licenses/>.
*/

#ifndef __LOOT_HELPERS__
#define __LOOT_HELPERS__

#include "metadata.h"

#include <cstdint>
#include <string>
#include <regex>
#include <boost/filesystem.hpp>

namespace loot {

    /// Array used to try each of the expressions defined using
	/// an iteration for each of them.
    extern std::regex version_checks[7];

    //////////////////////////////////////////////////////////////////////////
    // Helper functions
    //////////////////////////////////////////////////////////////////////////

    //Calculate modulo with dividend sign preserved, matching behaviour of C++11.
    int modulo(int dividend, int divisor);

    //Calculate the CRC of the given file for comparison purposes.
    uint32_t GetCrc32(const boost::filesystem::path& filename);

    //Converts an integer to a hex string using BOOST's Spirit.Karma. Faster than a stringstream conversion.
    std::string IntToHexString(const int n);

#ifdef _WIN32
    //Get registry subkey value string.
    std::string RegKeyStringValue(const std::string& keyStr, const std::string& subkey, const std::string& value);
#endif

    //Get the local application data path, within which LOOT's data folder should be stored.
    boost::filesystem::path GetLocalAppDataPath();

    //Turns an absolute filesystem path into a valid file:// URL.
    std::string ToFileURL(const boost::filesystem::path& file);

#ifdef _WIN32
    //Helper to turn UTF8 strings into strings that can be used by WinAPI.
    std::wstring ToWinWide(const std::string& str);

    std::string FromWinWide(const std::wstring& wstr);
#endif

    //Language class for simpler language support.
    class Language {
    public:
        Language(const unsigned int code);
        Language(const std::string& nameOrCode);

        unsigned int Code() const;
        std::string Name() const;
        std::string Locale() const;

        static const unsigned int any = 0; // This shouldn't be used as a selectable language, just for when picking any string in a message.
        static const unsigned int english = 1;
        static const unsigned int spanish = 2;
        static const unsigned int russian = 3;
        static const unsigned int french = 4;
        static const unsigned int chinese = 5;
        static const unsigned int polish = 6;
        static const unsigned int brazilian_portuguese = 7;
        static const unsigned int finnish = 8;
        static const unsigned int german = 9;

        static std::vector<std::string> Names() {
            std::vector<std::string> vec;
<<<<<<< HEAD
            vec.push_back(Language(g_lang_any).Name());
            vec.push_back(Language(g_lang_english).Name());
            vec.push_back(Language(g_lang_spanish).Name());
            vec.push_back(Language(g_lang_russian).Name());
            vec.push_back(Language(g_lang_french).Name());
            vec.push_back(Language(g_lang_chinese).Name());
            vec.push_back(Language(g_lang_polish).Name());
            vec.push_back(Language(g_lang_brazilian_portuguese).Name());
            vec.push_back(Language(g_lang_danish).Name());
=======
            vec.push_back(Language(Language::english).Name());
            vec.push_back(Language(Language::spanish).Name());
            vec.push_back(Language(Language::russian).Name());
            vec.push_back(Language(Language::french).Name());
            vec.push_back(Language(Language::chinese).Name());
            vec.push_back(Language(Language::polish).Name());
            vec.push_back(Language(Language::brazilian_portuguese).Name());
            vec.push_back(Language(Language::finnish).Name());
            vec.push_back(Language(Language::german).Name());
>>>>>>> a7fc173b
            return vec;
        }
    private:
        unsigned int _code;
        std::string _name;
        std::string _locale;

        void Construct(const unsigned int code);
    };

    //Version class for more robust version comparisons.
    class Version {
    private:
        std::string verString;
    public:
        Version();
        Version(const std::string& ver);
        Version(const boost::filesystem::path& file);
        Version(const Plugin& plugin);

        std::string AsString() const;

        bool operator > (Version);
        bool operator < (Version);
        bool operator >= (Version);
        bool operator <= (Version);
        bool operator == (Version);
        bool operator != (Version);
    };
}

#endif<|MERGE_RESOLUTION|>--- conflicted
+++ resolved
@@ -89,20 +89,10 @@
         static const unsigned int brazilian_portuguese = 7;
         static const unsigned int finnish = 8;
         static const unsigned int german = 9;
+        static const unsigned int danish = 10;
 
         static std::vector<std::string> Names() {
             std::vector<std::string> vec;
-<<<<<<< HEAD
-            vec.push_back(Language(g_lang_any).Name());
-            vec.push_back(Language(g_lang_english).Name());
-            vec.push_back(Language(g_lang_spanish).Name());
-            vec.push_back(Language(g_lang_russian).Name());
-            vec.push_back(Language(g_lang_french).Name());
-            vec.push_back(Language(g_lang_chinese).Name());
-            vec.push_back(Language(g_lang_polish).Name());
-            vec.push_back(Language(g_lang_brazilian_portuguese).Name());
-            vec.push_back(Language(g_lang_danish).Name());
-=======
             vec.push_back(Language(Language::english).Name());
             vec.push_back(Language(Language::spanish).Name());
             vec.push_back(Language(Language::russian).Name());
@@ -112,7 +102,7 @@
             vec.push_back(Language(Language::brazilian_portuguese).Name());
             vec.push_back(Language(Language::finnish).Name());
             vec.push_back(Language(Language::german).Name());
->>>>>>> a7fc173b
+            vec.push_back(Language(Language::danish).Name());
             return vec;
         }
     private:
