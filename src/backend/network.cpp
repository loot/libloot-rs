--- conflicted
+++ resolved
@@ -145,10 +145,6 @@
         return revision + " (" + date + ")";
     }
 
-<<<<<<< HEAD
-    struct pointers_struct {
-        pointers_struct() : repo(NULL), remote(NULL), cfg(NULL), obj(NULL), commit(NULL) {}
-=======
     //Gets repository URL string.
     string GetURL(const std::string& buffer) {
         size_t pos1, pos2;
@@ -162,12 +158,8 @@
         return buffer.substr(pos1+17, pos2-pos1-17);
     }
 
-    std::string UpdateMasterlist(Game& game, std::vector<std::string>& parsingErrors) {
-
-        string command, output, revision;
-        //First check if the working copy is set up or not.
-        command = g_path_svn.string() + " info \"" + game.MasterlistPath().string() + "\"";
->>>>>>> 9ffa69c8
+    struct pointers_struct {
+        pointers_struct() : repo(NULL), remote(NULL), cfg(NULL), obj(NULL), commit(NULL) {}
 
         void free() {
             git_commit_free(commit);
@@ -184,66 +176,21 @@
         git_commit * commit;
     };
 
-<<<<<<< HEAD
     //Returns false for errors, true for OK.
     void handle_error(int error_code, pointers_struct& pointers) {
         if (!error_code)
             return;
-=======
-        if (game.URL().empty()) {
-            if (!revision.empty())
-                return revision;
-            else
-                return "N/A";
-        }
-
-        if (!success) {
-            BOOST_LOG_TRIVIAL(trace) << "Working copy is not set up, checking out repository.";
-            //Working copy not set up, perform a checkout.
-            command = g_path_svn.string() + " co --depth empty " + game.URL().substr(0, game.URL().rfind('/')) + " \"" + game.MasterlistPath().parent_path().string() + "\\.\"";
-            if (!RunCommand(command, output)) {
-                BOOST_LOG_TRIVIAL(error) << "Subversion could not perform a checkout. Details: " << output;
-                throw error(error::subversion_error, "Subversion could not perform a checkout. Details: " + output);
-            }
-        } else {
-            //A working copy exists, but we need to make sure that it points to the right repository.
-            BOOST_LOG_TRIVIAL(trace) << "Comparing working copy repository URL with BOSS's URL";
-
-            command = g_path_svn.string() + " info \"" + game.MasterlistPath().string() + "\"";
-
-            if (!RunCommand(command, output)) {
-                BOOST_LOG_TRIVIAL(error) << "Subversion could not get the repository URL. Details: " << output;
-                throw error(error::subversion_error, "Subversion could not get the repository URL. Details: " + output);
-            }
-
-            string url = GetURL(output);
-
-            //Now compare URLs.
-            if (url != game.URL()) {
-                BOOST_LOG_TRIVIAL(trace) << "URLs do not match: relocating the working copy.";
-
-                command = g_path_svn.string() + " relocate " + game.URL();
-
-                 if (!RunCommand(command, output)) {
-                BOOST_LOG_TRIVIAL(error) << "Subversion could not relocate the working copy. Details: " << output;
-                throw error(error::subversion_error, "Subversion could not relocate the working copy. Details: " + output);
-                }
-            }
-        }
->>>>>>> 9ffa69c8
 
         const git_error * error = giterr_last();
         std::string error_message = "An error occurred during a Git operation. Error code: " + IntToString(error_code) + ".";
         if (error != NULL)
             error_message += string(" Message: ") + error->message;
 
-<<<<<<< HEAD
         BOOST_LOG_TRIVIAL(error) << error_message;
 
         pointers.free();
         giterr_clear();
         throw boss::error(boss::error::git_error, error_message);
-
     }
 
     std::string UpdateMasterlist(Game& game, std::vector<std::string>& parsingErrors) {
@@ -252,7 +199,6 @@
         //Look at the update URL to decide.
 
         if (!boost::iends_with(game.URL(), ".git")) {  //Subversion
-
             string command, output, revision;
             //First check if the working copy is set up or not.
             command = g_path_svn.string() + " info \"" + game.MasterlistPath().string() + "\"";
@@ -277,46 +223,85 @@
                     BOOST_LOG_TRIVIAL(error) << "Subversion could not perform a checkout. Details: " << output;
                     throw error(error::subversion_error, "Subversion could not perform a checkout. Details: " + output);
                 }
+            } else {
+                //A working copy exists, but we need to make sure that it points to the right repository.
+                BOOST_LOG_TRIVIAL(trace) << "Comparing working copy repository URL with BOSS's URL";
+
+                command = g_path_svn.string() + " info \"" + game.MasterlistPath().string() + "\"";
+
+                if (!RunCommand(command, output)) {
+                    BOOST_LOG_TRIVIAL(error) << "Subversion could not get the repository URL. Details: " << output;
+                    throw error(error::subversion_error, "Subversion could not get the repository URL. Details: " + output);
+                }
+
+                string url = GetURL(output);
+
+                //Now compare URLs.
+                if (url != game.URL()) {
+                    BOOST_LOG_TRIVIAL(trace) << "URLs do not match: relocating the working copy.";
+
+                    command = g_path_svn.string() + " relocate " + game.URL();
+
+                     if (!RunCommand(command, output)) {
+                    BOOST_LOG_TRIVIAL(error) << "Subversion could not relocate the working copy. Details: " << output;
+                    throw error(error::subversion_error, "Subversion could not relocate the working copy. Details: " + output);
+                    }
+                }
             }
 
-            //Now update masterlist.
-            BOOST_LOG_TRIVIAL(trace) << "Performing Subversion update of masterlist.";
-            command = g_path_svn.string() + " update \"" + game.MasterlistPath().string() + "\"";
-            if (!RunCommand(command, output)) {
-                BOOST_LOG_TRIVIAL(error) << "Subversion could not update the masterlist. Details: " << output;
-                throw error(error::subversion_error, "Subversion could not update the masterlist. Details: " + output);
-            }
-
-            while (true) {
+            bool parsingFailed = false;
+            do {
+                //Now get the masterlist revision.
+                BOOST_LOG_TRIVIAL(trace) << "Getting the new masterlist version.";
+                command = g_path_svn.string() + " info \"" + game.MasterlistPath().string() + "\"";
+                if (!RunCommand(command, output)) {
+                    BOOST_LOG_TRIVIAL(error) << "Subversion could not read the masterlist revision number. Details: " << output;
+                    throw error(error::subversion_error, "Subversion could not read the masterlist revision number. Details: " + output);
+                }
+
+                BOOST_LOG_TRIVIAL(trace) << "Reading the masterlist version from the svn info output.";
+                revision = GetRevision(output);
+
                 try {
-
-                    //Now get the masterlist revision.
-                    BOOST_LOG_TRIVIAL(trace) << "Getting the new masterlist version.";
-                    command = g_path_svn.string() + " info \"" + game.MasterlistPath().string() + "\"";
-                    if (!RunCommand(command, output)) {
-                        BOOST_LOG_TRIVIAL(error) << "Subversion could not read the masterlist revision number. Details: " << output;
-                        throw error(error::subversion_error, "Subversion could not read the masterlist revision number. Details: " + output);
-                    }
-
-                    BOOST_LOG_TRIVIAL(trace) << "Reading the masterlist version from the svn info output.";
-                    revision = GetRevision(output);
-
                     //Now test masterlist to see if it parses OK.
                     BOOST_LOG_TRIVIAL(trace) << "Testing the new masterlist to see if it parses OK.";
                     YAML::Node mlist = YAML::LoadFile(game.MasterlistPath().string());
 
-                    return revision;
-                } catch (YAML::Exception& e) {
+                    list<boss::Message> messages;
+                    list<boss::Plugin> plugins;
+
+                    if (mlist["globals"])
+                        messages = mlist["globals"].as< list<boss::Message> >();
+                    if (mlist["plugins"])
+                        plugins = mlist["plugins"].as< list<boss::Plugin> >();
+
+                    for (list<boss::Plugin>::iterator it=plugins.begin(), endIt=plugins.end(); it != endIt; ++it) {
+                        it->EvalAllConditions(game, g_lang_any);
+                    }
+
+                    for (list<boss::Message>::iterator it=messages.begin(), endIt=messages.end(); it != endIt; ++it) {
+                        it->EvalCondition(game, g_lang_any);
+                    }
+
+                    parsingFailed = false;
+
+                } catch (exception& e) {
+                    parsingFailed = true;
+
                     //Roll back one revision if there's an error.
                     BOOST_LOG_TRIVIAL(error) << "Masterlist parsing failed. Masterlist revision " + revision + ": " + e.what();
                     parsingErrors.push_back("Masterlist revision " + revision + ": " + e.what());
+
+
                     command = g_path_svn.string() + " update --revision PREV \"" + game.MasterlistPath().string() + "\"";
                     if (!RunCommand(command, output)) {
                         BOOST_LOG_TRIVIAL(error) << "Subversion could not update the masterlist. Details: " << output;
                         throw error(error::subversion_error, "Subversion could not update the masterlist. Details: " + output);
                     }
                 }
-            }
+            } while (parsingFailed);
+
+            return revision;
         } else {  //Git.
             /*  List of operations (porcelain commands shown, will need to implement using plumbing in the API though):
 
@@ -402,56 +387,6 @@
 
                     //Now save change.
                     handle_error(git_remote_save(ptrs.remote), ptrs);
-=======
-        bool parsingFailed = false;
-        do {
-            //Now get the masterlist revision.
-            BOOST_LOG_TRIVIAL(trace) << "Getting the new masterlist version.";
-            command = g_path_svn.string() + " info \"" + game.MasterlistPath().string() + "\"";
-            if (!RunCommand(command, output)) {
-                BOOST_LOG_TRIVIAL(error) << "Subversion could not read the masterlist revision number. Details: " << output;
-                throw error(error::subversion_error, "Subversion could not read the masterlist revision number. Details: " + output);
-            }
-
-            BOOST_LOG_TRIVIAL(trace) << "Reading the masterlist version from the svn info output.";
-            revision = GetRevision(output);
-
-            try {
-                //Now test masterlist to see if it parses OK.
-                BOOST_LOG_TRIVIAL(trace) << "Testing the new masterlist to see if it parses OK.";
-                YAML::Node mlist = YAML::LoadFile(game.MasterlistPath().string());
-
-                list<boss::Message> messages;
-                list<boss::Plugin> plugins;
-
-                if (mlist["globals"])
-                    messages = mlist["globals"].as< list<boss::Message> >();
-                if (mlist["plugins"])
-                    plugins = mlist["plugins"].as< list<boss::Plugin> >();
-
-                for (list<boss::Plugin>::iterator it=plugins.begin(), endIt=plugins.end(); it != endIt; ++it) {
-                    it->EvalAllConditions(game, g_lang_any);
-                }
-
-                for (list<boss::Message>::iterator it=messages.begin(), endIt=messages.end(); it != endIt; ++it) {
-                    it->EvalCondition(game, g_lang_any);
-                }
-
-                parsingFailed = false;
-
-            } catch (exception& e) {
-                parsingFailed = true;
-
-                //Roll back one revision if there's an error.
-                BOOST_LOG_TRIVIAL(error) << "Masterlist parsing failed. Masterlist revision " + revision + ": " + e.what();
-                parsingErrors.push_back("Masterlist revision " + revision + ": " + e.what());
-
-
-                command = g_path_svn.string() + " update --revision PREV \"" + game.MasterlistPath().string() + "\"";
-                if (!RunCommand(command, output)) {
-                    BOOST_LOG_TRIVIAL(error) << "Subversion could not update the masterlist. Details: " << output;
-                    throw error(error::subversion_error, "Subversion could not update the masterlist. Details: " + output);
->>>>>>> 9ffa69c8
                 }
             } else {
                 BOOST_LOG_TRIVIAL(trace) << "Repository doesn't exist, initialising a new repository.";
@@ -482,7 +417,6 @@
                 out.close();
 
             }
-<<<<<<< HEAD
 
             BOOST_LOG_TRIVIAL(trace) << "Fetching updates from remote.";
 
@@ -603,10 +537,5 @@
 
             return string(revision);
         }
-=======
-        } while (parsingFailed);
-
-        return revision;
->>>>>>> 9ffa69c8
     }
 }